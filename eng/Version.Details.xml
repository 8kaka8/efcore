--- conflicted
+++ resolved
@@ -3,99 +3,51 @@
   <ProductDependencies>
     <Dependency Name="Microsoft.CSharp" Version="4.7.0-preview1.19470.8" CoherentParentDependency="Microsoft.NETCore.App.Runtime.win-x64">
       <Uri>https://github.com/dotnet/corefx</Uri>
-<<<<<<< HEAD
-      <Sha>4ac4c0367003fe3973a3648eb0715ddb0e3bbcea</Sha>
-=======
       <Sha>6a4153689e79a8e58ee3ed77e04d04a0d9dc2ea6</Sha>
->>>>>>> 5131e8d1
     </Dependency>
     <Dependency Name="Microsoft.DotNet.PlatformAbstractions" Version="3.1.0-preview1.19480.27" CoherentParentDependency="Microsoft.Extensions.Logging">
       <Uri>https://github.com/dotnet/core-setup</Uri>
-<<<<<<< HEAD
-      <Sha>f8bfa4242fb299c1d1a635c069dbfec7870a023b</Sha>
-=======
       <Sha>dfb28413477684834589b8b23492b48c43726e10</Sha>
->>>>>>> 5131e8d1
     </Dependency>
     <Dependency Name="Microsoft.Extensions.Caching.Memory" Version="3.1.0-preview2.19501.2">
       <Uri>https://github.com/aspnet/Extensions</Uri>
-<<<<<<< HEAD
-      <Sha>0e82b48369290d71f976d96f8880ed24a710a0b2</Sha>
-=======
       <Sha>9aa0e617b4e752d6af54cbda87a9d1a3bd7469f9</Sha>
->>>>>>> 5131e8d1
     </Dependency>
     <Dependency Name="Microsoft.Extensions.Configuration.EnvironmentVariables" Version="3.1.0-preview2.19501.2">
       <Uri>https://github.com/aspnet/Extensions</Uri>
-<<<<<<< HEAD
-      <Sha>0e82b48369290d71f976d96f8880ed24a710a0b2</Sha>
-=======
       <Sha>9aa0e617b4e752d6af54cbda87a9d1a3bd7469f9</Sha>
->>>>>>> 5131e8d1
     </Dependency>
     <Dependency Name="Microsoft.Extensions.Configuration.Json" Version="3.1.0-preview2.19501.2">
       <Uri>https://github.com/aspnet/Extensions</Uri>
-<<<<<<< HEAD
-      <Sha>0e82b48369290d71f976d96f8880ed24a710a0b2</Sha>
-=======
       <Sha>9aa0e617b4e752d6af54cbda87a9d1a3bd7469f9</Sha>
->>>>>>> 5131e8d1
     </Dependency>
     <Dependency Name="Microsoft.Extensions.Configuration" Version="3.1.0-preview2.19501.2">
       <Uri>https://github.com/aspnet/Extensions</Uri>
-<<<<<<< HEAD
-      <Sha>0e82b48369290d71f976d96f8880ed24a710a0b2</Sha>
-=======
       <Sha>9aa0e617b4e752d6af54cbda87a9d1a3bd7469f9</Sha>
->>>>>>> 5131e8d1
     </Dependency>
     <Dependency Name="Microsoft.Extensions.DependencyInjection" Version="3.1.0-preview2.19501.2">
       <Uri>https://github.com/aspnet/Extensions</Uri>
-<<<<<<< HEAD
-      <Sha>0e82b48369290d71f976d96f8880ed24a710a0b2</Sha>
-=======
       <Sha>9aa0e617b4e752d6af54cbda87a9d1a3bd7469f9</Sha>
->>>>>>> 5131e8d1
     </Dependency>
     <Dependency Name="Microsoft.Extensions.DependencyModel" Version="3.1.0-preview1.19480.27" CoherentParentDependency="Microsoft.Extensions.Logging">
       <Uri>https://github.com/dotnet/core-setup</Uri>
-<<<<<<< HEAD
-      <Sha>f8bfa4242fb299c1d1a635c069dbfec7870a023b</Sha>
-    </Dependency>
-    <Dependency Name="Microsoft.Extensions.HostFactoryResolver.Sources" Version="3.0.1-servicing.19506.5">
-      <Uri>https://github.com/aspnet/Extensions</Uri>
-      <Sha>0e82b48369290d71f976d96f8880ed24a710a0b2</Sha>
-=======
       <Sha>dfb28413477684834589b8b23492b48c43726e10</Sha>
     </Dependency>
     <Dependency Name="Microsoft.Extensions.HostFactoryResolver.Sources" Version="3.1.0-preview2.19501.2">
       <Uri>https://github.com/aspnet/Extensions</Uri>
       <Sha>9aa0e617b4e752d6af54cbda87a9d1a3bd7469f9</Sha>
->>>>>>> 5131e8d1
     </Dependency>
     <Dependency Name="Microsoft.Extensions.Logging" Version="3.1.0-preview2.19501.2">
       <Uri>https://github.com/aspnet/Extensions</Uri>
-<<<<<<< HEAD
-      <Sha>0e82b48369290d71f976d96f8880ed24a710a0b2</Sha>
-=======
       <Sha>9aa0e617b4e752d6af54cbda87a9d1a3bd7469f9</Sha>
->>>>>>> 5131e8d1
     </Dependency>
     <Dependency Name="Microsoft.NETCore.App.Ref" Version="3.1.0-preview1.19480.27" CoherentParentDependency="Microsoft.Extensions.Logging">
       <Uri>https://github.com/dotnet/core-setup</Uri>
-<<<<<<< HEAD
-      <Sha>f8bfa4242fb299c1d1a635c069dbfec7870a023b</Sha>
-=======
       <Sha>dfb28413477684834589b8b23492b48c43726e10</Sha>
->>>>>>> 5131e8d1
     </Dependency>
     <Dependency Name="Microsoft.NETCore.App.Runtime.win-x64" Version="3.1.0-preview1.19480.27" CoherentParentDependency="Microsoft.Extensions.Logging">
       <Uri>https://github.com/dotnet/core-setup</Uri>
-<<<<<<< HEAD
-      <Sha>f8bfa4242fb299c1d1a635c069dbfec7870a023b</Sha>
-=======
       <Sha>dfb28413477684834589b8b23492b48c43726e10</Sha>
->>>>>>> 5131e8d1
     </Dependency>
     <Dependency Name="NETStandard.Library.Ref" Version="2.1.0-preview1.19480.27" CoherentParentDependency="Microsoft.Extensions.Logging">
       <Uri>https://github.com/dotnet/core-setup</Uri>
